# Changelog

<<<<<<< HEAD
## 0.9.1 (2024-06-24) - `utils/core` crate only
- Fixed `useize` serialization in `ByteWriter`.
=======
## 0.10.0 (2024-06-11) - `utils/maybe-async` crate only
* [BREAKING] Refactored `maybe-async` macro into simpler `maybe-async` and `maybe-await` macros.
>>>>>>> 3c163baa

## 0.9.0 (2024-05-09)
- [BREAKING] Merged `TraceLayout` into `TraceInfo` (#245).
- Implemented Lagrange Kernel constraints (#247, )
- [BREAKING] refactored `TraceOodFrame` struct (#266, #274).
- [BREAKING] explicitly limited the number of auxiliary trace segments to 1 (#267).
- Implemented additional field conversions for the `f64` field (#268).
- [BREAKING] Added support for auxiliary proofs (#271).
- Introduced async prover (enabled via `async` feature) (#280).
- [BREAKING] removed `group_vector_elements()` utility function (#282).
- [BREAKING] removed `FieldElement::zeroed_vector()` function (#282).
- [BREAKING] removed previously deprecated re-exports of core modules.
- Updated minimum supported Rust version to 1.78.

## 0.8.4 (2024-03-28) - `math` crate only
* Added more to/from conversions for `f64` field (#268).

## 0.8.4 (2024-03-18) - `utils/core` crate only
* Re-added unintentionally removed re-exported liballoc macros (#263).

## 0.8.3 (2024-03-15)
* Implemented `Serializable` and `Deserializable` on `String` (#258).
* Extended range of possible implementations of `ByteReader` and `ByteWriter`. (#262).

## 0.8.2 (2024-02-27) - `utils/core` crate only
* Extended `write_many` to support `IntoIterator` (#251)

## 0.8.1 (2024-02-21)
* Refactored utils module re-exports to comply with latest clippy updates (#250).

## 0.8.0 (2024-02-06)
* Added variable-length serialization and deserialization for `usize` type (#238).
* [BREAKING] Removed `Serializable` and `Deserializable` implementations from slices and vectors (#239).
* Moved from `log` to `tracing` for logging and added `tracing-forest` feature (#241).
* Updated provable security estimation to explicitly use the number of openings (#242).
* [BREAKING] Removed `From<u64>` and `From<u128>` implementations from field elements (#243).
* Increased min version of `rustc` to 1.75.

## 0.7.4 (2023-12-18) - `air` crate only
* Fixed a bug in `StarkProof` deserialization (#236).

## 0.7.4 (2023-12-07) - `utils/core` crate only
* Added `Clone` derive to `DeserializationError`.

## 0.7.3 (2023-12-06) - `utils/core` crate only
* Added default deserializer implementations (#233)

## 0.7.3 (2023-12-01) - `air` crate only
* Fixed `StarkProof::new_dummy()` constructor (#234).

## 0.7.2 (2023-11-30) - `air`, `fri`, and `utils/core` crates only
* Minor proof serialization and deserialization refactoring (#231).
* Added `StarkProof::new_dummy()` constructor to simplify testing (#232).

## 0.7.1 (2023-11-17) - `math` crate only
* Changed `Debug` format for field elements (#228).

## 0.7.1 (2023-10-28) - `air` crate only
* Changed most methods for `ProofOption` to be `const fn`.

## 0.7.0 (2023-10-23)
* [BREAKING] replaced the `TraceLde` struct with a trait (#207).
* [BREAKING] refactored `RandomCoin` trait (#214).
* Improved proven security estimation (#215).
* [BREAKING] replaced the `ConstraintEvaluator` struct with a trait (#217).
* Added support for proven security estimation in `no_std` context (#218).
* [BREAKING] refactored `verify()` function to take `AcceptableOptions` as a parameter (#219).
* Increased min version of `rustc` to 1.73 (#221).
* Allowed duplicate query positions (#224).

## 0.6.5 (2023-08-09) - math crate only
* Added conditional support for serde on field elements (#209)

## 0.6.4 (2023-05-26)
* Simplified construction of constraint composition polynomial (#198).
* Refactored serialization of OOD frame in STARK proofs (#199).
* Re-exported `btree_map` and `btree_set` modules from core collections (#202).
* Simplified construction of DEEP composition polynomial (#203).

## 0.6.3 (2023-05-03)
* Sped up proof verification using batch inverse (#190).
* Updated `ConstraintCommitment` to use `RowMatrix` internally (#191).
* Sped up FRI prover via more efficient `get_inv_offsets` implementation (#193).
* Exposed `build_segments()` method publicly (#194).

## 0.6.2 (2023-04-15)
* Updated `MerkleTree` and matrix structs to make them more suitable for HW acceleration (#185).
* Replaced `log2()` usage with native `.ilog2()` (#186).

## 0.6.1 (2023-03-29)
* Disabled proven security estimation in `no-std` context.

## 0.6.0 (2023-03-24)
* Implemented more efficient remainder handling in FRI (#139)
* Removed term involving conjugate OOD challenge z from deep composition polynomial (#166).
* Added `FieldElement::EXTENSION_DEGREE` constant.
* Added `FieldElement::base_element` and `FieldElement::slice_from_base_elements` methods.
* [BREAKING] Renamed `FieldElement::as_base_elements` into `FieldElement::slice_as_base_elements`.
* Added `Matrix::num_base_cols` and `Matrix::get_base_element` methods.
* [BREAKING] Renamed `Matrix` into `ColMatrix`.
* [BREAKING] Replaced `ColMatrix` with `RowMatrix` to hold LDE trace in the prover (#168).
* Updated conjectured security computation and added estimation of proven security (#151).
* Changed root of unity for `f64` field (#169).
* Implemented reduction of public inputs and proof context to field elements (#172).
* [BREAKING] Replaced `RandomCoin` struct with a trait (#176).

## 0.5.1 (2023-02-20)
* Fix no-std build for winter-utils (#153)

## 0.5.0 (2023-02-20)
* [BREAKING]: Refactored prover/verifier to take hash function as a generic parameter (#111).
* Introduced `FftInputs` trait (#124).
* Optimized `as_int()` method for `f64` field (#127, #146).
* Improved FRI remainder commitment methodology (#128).
* Added new arithmetization-friendly hash functions: Griffin and Rescue Prime Jive (#129).
* Fixed panic in prover when debugging with concurrent feature enabled (#130, #132).
* Added variable-time exponentiation option to `f64` field (#134).
* Optimized squaring for degree 2 and 3 extension fields of `f64` field (#138).
* Simplified conversion to base elements for degree 2 and 3 extension field elements (#147).
* Made closure types less restrictive for `TraceTable::fill()` (#149).
* [BREAKING] Refactored serialization/deserialization traits (#150).

## 0.4.2 (2022-11-14)
* Removed most exponentiations from the constraint evaluation step for the Prover.

## 0.4.1 (2022-10-24)
* Increased transition constraint exemption limit by 1.
* Implemented custom doubling for `f64` and `f62` field.
* Moved `f64` field arithmetic to Montgomery form (constant time).
* Updated MDS matrix and related-multiplication routine for `Rp64_256` hash function.
* Improved performance of `Matrix::interpolate_columns` function.
* Added ability to "unbatch" a `BatchMerkleProof` (via `BatchMerkleProof::into_paths()` method).
* Changed visibility of FRI utils (made them public).
* Added support for FRI folding factor of 2 (in addition to 4, 8, and 16).

## 0.4.0 (2022-04-29)
* Added support for Randomized AIR (with example).
* Added support for custom number of transition constraint exemptions.
* Enabled transition constraints of degree *n + 1* when blowup factor is *n*.
* Moved trace and constraint commitment construction into separate functions in the `Prover` trait.
* Introduced `Matrix` struct in the prover which is used as a backing type for trace and constraint evaluations.
* Added `ExtensionOf` trait and implemented it for all supported fields.
* Sped up inversion in `f64` field by using inversion method based on Fermat’s little theorem.
* Implemented `Randomizable` trait for `u32`, `u16`, and `u8` types.
* [BREAKING] `AirContext::new()` now requires `num_assertions` parameter.
* [BREAKING] Various interface changes in the `Air` trait to support multi-segment traces.
* Increased min version of `rustc` to 1.60.

## 0.3.2 (2022-01-20) - crypto
* Implemented into byte conversion for Rp64_256 digest.
* Moved capacity elements to the front of the state for Rp64_256.

## 0.3.1 (2022-01-13) - crypto
* Implemented digest to array conversion for Rp64_256 digest.
* Exposed some internal functions of Rp64_256 publicly.

## 0.3.0 (2022-01-04)
* Added `f64` field.
* Added support for cubic field extensions.
* Added an implementation of Rescue Prime hash function in `f64` field.
* Switched to Rust 2021 and increased min version of `rustc` to 1.57.
* [BREAKING] Renamed `Air::BaseElement` to `Air::BaseField`.
* [BREAKING] Replaced `prover::prove()` function with `Prover` trait.
* [BREAKING] Split `ExecutionTrace` struct into `Trace` trait and `TraceTable` struct.

## 0.2.0 (2021-08-23)
* Added `Blake3_192` as hash function option.
* Implemented high-performance version of Rescue Prime hash function.
* Removed `alloc` feature in favor of turning on `no_std` via `--no-default-features` flag only.
* Moved `rand` dependency to `dev-dependencies` only and removed `hashbrown` dependency.
* Increased min version of `rustc` to 1.54.

## 0.1.0 (2021-08-03)
* Initial release<|MERGE_RESOLUTION|>--- conflicted
+++ resolved
@@ -1,12 +1,10 @@
 # Changelog
 
-<<<<<<< HEAD
+## 0.10.0 (2024-06-11) - `utils/maybe-async` crate only
+- [BREAKING] Refactored `maybe-async` macro into simpler `maybe-async` and `maybe-await` macros.
+
 ## 0.9.1 (2024-06-24) - `utils/core` crate only
 - Fixed `useize` serialization in `ByteWriter`.
-=======
-## 0.10.0 (2024-06-11) - `utils/maybe-async` crate only
-* [BREAKING] Refactored `maybe-async` macro into simpler `maybe-async` and `maybe-await` macros.
->>>>>>> 3c163baa
 
 ## 0.9.0 (2024-05-09)
 - [BREAKING] Merged `TraceLayout` into `TraceInfo` (#245).
